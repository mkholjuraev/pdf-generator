import express from 'express';
import fs from 'fs';
import path from 'path';
import cors from 'cors';
import atob from 'atob';
import { performance } from 'perf_hooks';

import React from 'react';
import { renderToStaticMarkup } from 'react-dom/server';
import logger from './logger';
import App from '../src/App';
import generatePdf from '../browser';
import { PDFNotFoundError, SendingFailedError } from './errors';
import getParamsForGenerator from './aapScript';

const PORT = process.env.PORT || 8000;
const APIPrefix = '/api/tower-analytics/v1';

const app = express();
app.use(cors());
app.use(express.json());
app.use(express.static(path.resolve(__dirname, '..', 'build')));

app.use('^/$', (_req, res, _next) => {
  fs.readFile(path.resolve('./build/index.html'), 'utf-8', (err, data) => {
    if (err) {
      console.error('Something went wrong while reading the file!', err);
      return res
        .status(500)
        .send('Something went wrong while reading the file!', err);
    }

    return res.send(
      data.replace(
        '<div id="root"></div>',
        `<div id="root">${renderToStaticMarkup(<App />)}</div>`
      )
    );
  });
});

app.post(`${APIPrefix}/generate_pdf/`, async (req, res) => {
  const rhIdentity = req.headers['x-rh-identity'];

  if (!rhIdentity) {
    return res.status(401).send('Unauthorized access not allowed');
  }

  const tenant = JSON.parse(atob(rhIdentity))['identity']['internal']['org_id'];
  const url = `http://localhost:${PORT}`;

  try {
    // Custom script to get the params for our app
    const startGeneration = performance.now();
    const params = await getParamsForGenerator({ ...req.body, rhIdentity });
    let elapsed = performance.now() - startGeneration;
    logger.log('info', `Total Data collection time: ${elapsed} ms`, { tenant, elapsed });

    // Generate the pdf
    const startRender = performance.now();
    const pathToPdf = await generatePdf(url, params);
    elapsed = performance.now() - startRender;
    logger.log('info', `Total Rendering time: ${elapsed} ms`, { tenant, elapsed });

    const pdfFileName = pathToPdf.split('/').pop();

    if (!fs.existsSync(pathToPdf)) {
      throw new PDFNotFoundError(pdfFileName);
    }

<<<<<<< HEAD
    logger.info(`${pdfFileName} has been created.`, { tenant });
    logger.info(`Sending ${pdfFileName} to the client.`, { tenant });
    
    res.status(200).sendFile(pathToPdf, err => {
=======
    logger.log('info', `${pdfFileName} has been created.`, { tenant });
    logger.log('info', `Sending ${pdfFileName} to the client.`, { tenant });

    res.status(200).sendFile(pathToPdf, (err) => {
>>>>>>> 6b19a66c
      if (err) {
        logger.log('error', err, { tenant });
        throw new SendingFailedError(pdfFileName, err);
      }

      fs.unlink(pathToPdf, (err) => {
        if (err) {
          logger.log('warn', `Failed to unlink ${pdfFileName}: ${err}`, { tenant });
        }
        logger.log('info', `${pdfFileName} finished downloading.`, { tenant });
      });
    });
    elapsed = performance.now() - startGeneration;
    logger.log('info', `Total Data collection + PDF Rendering + Download time: ${elapsed} ms`, { tenant, elapsed });
  } catch (error) {
    logger.log('error', error.code + ': ' + error.message, { tenant });
    res.status(error.code).send(error.message);
  }
});

app.get('/healthz', (_req, res, _next) => {
  const indexHtml = path.resolve('./build/index.html');
  if (fs.existsSync(indexHtml)) {
    return res.status(200).send('Build assets available');
  }
});

if (process.env.NODE_ENV === 'development') {
  const checkForBuildAssets = setInterval(function () {
    const indexHtml = path.resolve('./build/index.html');
    if (fs.existsSync(indexHtml)) {
      clearInterval(checkForBuildAssets);
      logger.log('info', `Listening on port ${PORT}`);
    } else {
      logger.log('info', 'Waiting to start PDF API server');
    }
  }, 3000);

  app.listen(PORT, () => checkForBuildAssets);
} else {
  app.listen(PORT, () => logger.log('info', `Listening on port ${PORT}`));
}<|MERGE_RESOLUTION|>--- conflicted
+++ resolved
@@ -68,21 +68,16 @@
       throw new PDFNotFoundError(pdfFileName);
     }
 
-<<<<<<< HEAD
-    logger.info(`${pdfFileName} has been created.`, { tenant });
-    logger.info(`Sending ${pdfFileName} to the client.`, { tenant });
-    
-    res.status(200).sendFile(pathToPdf, err => {
-=======
     logger.log('info', `${pdfFileName} has been created.`, { tenant });
     logger.log('info', `Sending ${pdfFileName} to the client.`, { tenant });
 
     res.status(200).sendFile(pathToPdf, (err) => {
->>>>>>> 6b19a66c
       if (err) {
-        logger.log('error', err, { tenant });
-        throw new SendingFailedError(pdfFileName, err);
+        const errorMessage = new SendingFailedError(pdfFileName, err);
+        logger.log('error', errorMessage, { tenant });
+        throw errorMessage;
       }
+      
 
       fs.unlink(pathToPdf, (err) => {
         if (err) {
